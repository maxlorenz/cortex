--- conflicted
+++ resolved
@@ -210,13 +210,8 @@
 
 (defn array
   "Create an array.  Similar to the core-matrix array function but also takes a batch-size
-<<<<<<< HEAD
-  argument for creating an array storing a batch of data."
-  ([device stream datatype data batch-size]
-=======
 argument for creating an array storing a batch of data."
   ([stream datatype data batch-size]
->>>>>>> d7556205
    (let [batch-size (long batch-size)
          data-shape (m/shape data)
          data-ary (make-java-array datatype data)
@@ -331,15 +326,6 @@
 
 
 (defn to-core-matrix
-<<<<<<< HEAD
-  "Convert a device array to a core-matrix type.  This uses generic code and so if you know your
-  backend supports it then there may be a faster way to do this operation."
-  ([device stream ^DeviceArray ary shape]
-   (let [retval (m/new-array :vectorz shape)
-         ^doubles ret-ary (mp/as-double-array retval)
-         elem-count (alength ret-ary)
-         host-buf (drv/allocate-host-buffer device elem-count (dtype/get-datatype ary))]
-=======
   "Convert a device array to a core-matrix type.  This uses generic code and so if you know your backend
 supports it then there may be a faster way to do this operation.
 :file-format? Save in a form that is slow in terms of core matrix but loadable from files of different
@@ -349,7 +335,6 @@
    (let [device (drv/get-device stream)
          elem-count (dtype/ecount ary)
          host-buf (drv/allocate-host-buffer (drv/get-driver device) elem-count (dtype/get-datatype ary))]
->>>>>>> d7556205
      (drv/copy-device->host stream (.device-buffer ary) 0 host-buf 0 elem-count)
      (drv/sync-stream stream)
      (let [retval
@@ -472,15 +457,9 @@
 
 
 (defn split-array-into-batches
-<<<<<<< HEAD
-  "Given a device array with some batch size return a vector of device arrays one for each
-  element in the batch."
-  [driver ^DeviceArray ary-data]
-=======
   "Given a device array with some batch size return a vector
 of device arrays one for each element in the batch."
   [^DeviceArray ary-data]
->>>>>>> d7556205
   (let [^Tensor t (.tensor ary-data)
         [batch-size batch-stride] (batch-shape ary-data)
         batch-size (long batch-size)
