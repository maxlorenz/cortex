(ns cortex.compute.driver
  "Base set of protocols required to move information from the host to the device as well as
  enable some form of computation on a given device.  There is a cpu implementation provided for
  reference.

  Three basic datatypes are defined:
<<<<<<< HEAD

  * Driver: Enables enumeration of devices as well as creation of streams and host or device
    buffers.
  * Stream: Stream of execution occuring on the device.
  * Event: A synchronization primitive emitted in a stream to notify other streams that might be
    blocking."
=======
   * Driver: Enables enumeration of devices and creation of host buffers.
   * Device: Creates streams and device buffers.
   * Stream: Stream of execution occuring on the device.
   * Event: A synchronization primitive emitted in a stream to notify other
            streams that might be blocking."
>>>>>>> d7556205
  (:require [think.datatype.core :as dtype]
            [clojure.core.matrix :as m]
            [think.resource.core :as resource]))


(defmulti dtype-cast
  (fn [elem dtype]
    dtype))

(defmethod dtype-cast :double
  [elem dtype]
  (double elem))

(defmethod dtype-cast :float
  [elem dtype]
  (float elem))

(defmethod dtype-cast :long
  [elem dtype]
  (long elem))

(defmethod dtype-cast :int
  [elem dtype]
  (int elem))

(defmethod dtype-cast :short
  [elem dtype]
  (short elem))

(defmethod dtype-cast :byte
  [elem dtype]
  (byte elem))


(defprotocol PDriver
  "A driver is a generic compute abstraction.  Could be a group of threads, could be a machine
  on a network or it could be a CUDA or OpenCL driver.  A stream is a stream of execution
  (analogous to a thread) where subsequent calls are serialized.  All buffers implement a few of
  the datatype interfaces, at least get-datatype and ecount.  Host buffers are expected to
  implement enough of the datatype interfaces to allow a copy operation from generic datatypes
  into them.  This means at least PAccess."
  (get-devices [driver]
    "Get a list of devices accessible to the system.")
<<<<<<< HEAD
  (set-current-device [impl device]
    "Set the current device.  In for cuda this sets the current device in thread-specific
storage so expecting this to work in some thread independent way is a bad assumption.")
  (get-current-device [impl]
    "Get the current device from the current thread.")
  (create-stream [impl]
    "Create a stream of execution.  Streams are indepenent threads of execution.  They can be
synchronized with each other and the main thread using events.")
  (allocate-host-buffer [impl elem-count elem-type]
    "Allocate a host buffer.  Transfer from host to device requires data first copied into a
host buffer and then uploaded to a device buffer.")
  (allocate-device-buffer [impl elem-count elem-type]
    "Allocate a device buffer.  This is the generic unit of data storage used for computation.")
  (sub-buffer-impl [impl device-buffer offset length]
    "Create a sub buffer that shares the backing store with the main buffer.")
  (allocate-rand-buffer [impl elem-count]
    "Allocate a buffer used for rands.  Random number generation in general needs a
divisible-by-2 element count and a floating point buffer (cuda cuRand limitation)")
  (alias? [impl lhs-dev-buffer rhs-dev-buffer]
    "Do these two buffers alias each other?  Meaning do they start at the same address
and overlap completely?")
  (partially-alias? [impl lhs-dev-buffer rhs-dev-buffer]
    "Do these two buffers partially alias each other?  Does some sub-range of their
data overlap?"))
=======
  (allocate-host-buffer-impl [driver elem-count elem-type options]
    "Allocate a host buffer.  Transfer from host to device requires data first copied into a
host buffer and then uploaded to a device buffer.
options:
{:usage-type #{:one-time :reusable}
usage-type: Hint to allow implementations to allocate different types of host buffers each
optimized for the desired use case.  Default is one-time."))


(defn allocate-host-buffer
  [driver elem-count elem-type & {:keys [usage-type]
                                  :or {usage-type :one-time}}]
  (when-not (contains? #{:one-time :reusable} usage-type)
    (throw (ex-info "Usage type is not in expected set"
                    {:usage-type usage-type
                     :expected-set #{:one-time :reusable}})))
  (allocate-host-buffer-impl driver elem-count elem-type {:usage-type usage-type}))


(defprotocol PDevice
  (memory-info-impl [device]
    "Get a map of {:free <long> :total <long>} describing the free and total memory in bytes.")
  (create-stream-impl [device]
    "Create a stream of execution.  Streams are indepenent threads of execution.  They can be synchronized
with each other and the main thread using events.")
  (allocate-device-buffer-impl [device elem-count elem-type]
    "Allocate a device buffer.  This is the generic unit of data storage used for computation.")
  (allocate-rand-buffer-impl [device elem-count]
    "Allocate a buffer used for rands.  Random number generation in general needs a divisible-by-2 element count
and a floating point buffer (cuda cuRand limitation)"))
>>>>>>> d7556205


(defprotocol PBuffer
  "Interface to create sub-buffers out of larger contiguous buffers."
  (sub-buffer-impl [buffer offset length]
    "Create a sub buffer that shares the backing store with the main buffer."))


(def ^:dynamic *current-compute-device* nil)


(defmacro unsafe-with-compute-device
  "Unsafe because resources allocated within this block will not necessarily get released on the
  same device.  Building block for building safe device abstractions."
  [device & body]
  `(let [device# ~device]
     (with-bindings {#'*current-compute-device* device#}
       ~@body)))

(defrecord DeviceResources [device res-ctx]
  resource/PResource
  (release-resource [_]
    (unsafe-with-compute-device
     device
     (resource/release-resource-context res-ctx))))


(defmacro with-compute-device
  "Returns a tuple of retval and tracked device resource buffer"
  [device & body]
  `(let [device# ~device]
     (unsafe-with-compute-device
      device#
      (let [[retval# res-ctx#]
            (resource/return-resource-context
             ~@body)
            dev-resources# (->DeviceResources device# res-ctx#)]
        [retval# (resource/track dev-resources#)]))))


(defn default-device
  [driver]
  (first (get-devices driver)))


(defn current-device
  []
  (when-not *current-compute-device*
    (throw (ex-info "No compute device bound." {})))
  *current-compute-device*)


(defn memory-info
  "Get a map of {:free <long> :total <long>} describing the free and total memory in bytes."
  [& {:keys [device]}]
  (memory-info-impl (or device (current-device))))


(defn create-stream
    "Create a stream of execution.  Streams are indepenent threads of execution.  They can be
  synchronized with each other and the main thread using events."
  [& {:keys [device]}]
  (create-stream-impl (or device (current-device))))


(defn allocate-device-buffer
  "Allocate a device buffer.  This is the generic unit of data storage used for computation."
  [elem-count elem-type & {:keys [device]}]
  (allocate-device-buffer-impl (or device (current-device))
                               elem-count elem-type))


(defn allocate-rand-buffer
      "Allocate a buffer used for rands.  Random number generation in general needs a
  divisible-by-2 element count and a floating point buffer (cuda cuRand limitation)"
  [elem-count & {:keys [device]}]
  (allocate-rand-buffer-impl (or device (current-device)) elem-count))


(defprotocol PDriverProvider
  "Get a driver from an object"
  (get-driver [impl]))


(defprotocol PDeviceProvider
  "Get a device from an object."
  (get-device [impl]))


(defprotocol PStream
  "Basic functionality expected of streams.  Streams are an abstraction of a stream of execution
and can be synchonized with the host or with each other using events."
  (copy-host->device [stream host-buffer host-offset
                      device-buffer device-offset elem-count])
  (copy-device->host [stream device-buffer device-offset
                      host-buffer host-offset elem-count])
  (copy-device->device [stream dev-a dev-a-off dev-b dev-b-off elem-count])
  (memset [stream device-buffer device-offset elem-val elem-count])
  (indexed-copy-impl [stream dev-src dev-src-indexes src-stride
                      dev-dst dev-dst-indexes dst-stride
                      n-elems-per-idx]
    "Perform an indexed copy operation where dev-a, dev-b are of same datatype (double,float)
while dev-a-indexes, dev-b-indexes are integer buffers.  n-elems-per-idx allows you to copy
vectors of data.")
  (create-event [stream]
    "Create an event for synchronization.  The event is triggered when the stream
executes to the event.")
  (sync-event [stream event]
    "Have this stream pause until a given event is triggered."))


(defprotocol PStreamProvider
  "Get a stream from an object"
  (get-stream [impl]))


(defprotocol PEvent
  (wait-for-event [event]
    "Wait on the host until an event is triggered."))


(defn sub-buffer
  "Create a view of a buffer which shares the backing store
  with the original.  Offset must be >= 0."
  [device-buffer ^long offset ^long length]
  (let [original-size (dtype/ecount device-buffer)
        new-max-length (- original-size offset)]
    (when-not (<= length new-max-length)
      (throw (Exception. "Sub buffer out of range.")))
    (sub-buffer-impl device-buffer offset length)))


(defn indexed-copy
  [stream src src-indexes dest dest-indexes n-elems-per-idx
   & {:keys [src-stride dest-stride]
      :or {src-stride n-elems-per-idx
           dest-stride n-elems-per-idx}}]
  (when-not (= (dtype/ecount src-indexes)
               (dtype/ecount dest-indexes))
    (throw (ex-info "src/dest index mismatch"
                    {:src-index-length (dtype/ecount src-indexes)
                     :dest-index-length (dtype/ecount dest-indexes)})))
  (when-not (and (= :int (dtype/get-datatype src-indexes))
                 (= :int (dtype/get-datatype dest-indexes)))
    (throw (ex-info "Indexes must of of integer type."
                    {:src-idx-dtype (dtype/get-datatype src-indexes)
                     :dest-index-dtype (dtype/get-datatype dest-indexes)})))
  (when-not (= (dtype/get-datatype src)
               (dtype/get-datatype dest))
    (throw (ex-info "src/dest datatype mismatch"
                    {:src-dtype (dtype/get-datatype src)
                     :dest-dtype (dtype/get-datatype dest)})))
  (indexed-copy-impl stream src src-indexes src-stride
                     dest dest-indexes dest-stride n-elems-per-idx))


(defn sync-stream
  [stream]
  (let [evt (create-event stream)]
    (wait-for-event evt)
    (resource/release evt)))


(defn sync-streams
  "Force wait-stream to wait for event-stream"
  [event-stream wait-stream]
  (let [evt (create-event event-stream)]
    (sync-event wait-stream evt)
    (resource/release evt)))


(defn host-array->device-buffer
  "Synchronously make a device buffer with these elements in it."
  [stream upload-ary & {:keys [datatype]
                        :or {datatype (dtype/get-datatype upload-ary)}}]
  (let [device (get-device stream)
        driver (get-driver device)
        elem-count (m/ecount upload-ary)
        upload-buffer (allocate-host-buffer driver elem-count datatype
                                            :usage-type :one-time)
        device-buffer (allocate-device-buffer elem-count datatype :device device)]
    (dtype/copy! upload-ary 0 upload-buffer 0 elem-count)
    (copy-host->device stream upload-buffer 0 device-buffer 0 elem-count)
    (sync-stream stream)
    (resource/release upload-buffer)
    device-buffer))


(defn device-buffer->host-array
  "Synchronously transfer a device buffer to a host array"
  [stream device-buffer]
  (let [device (get-device stream)
        driver (get-driver device)
        elem-count (m/ecount device-buffer)
        datatype (dtype/get-datatype device-buffer)
        download-buffer (allocate-host-buffer driver elem-count datatype
                                              :usage-type :one-time)
        download-ary (dtype/make-array-of-type datatype elem-count)]
    (copy-device->host stream device-buffer 0 download-buffer 0 elem-count)
    (sync-stream stream)
    (dtype/copy! download-buffer 0 download-ary 0 elem-count)
    (resource/release download-buffer)
    download-ary))<|MERGE_RESOLUTION|>--- conflicted
+++ resolved
@@ -4,20 +4,11 @@
   reference.
 
   Three basic datatypes are defined:
-<<<<<<< HEAD
-
-  * Driver: Enables enumeration of devices as well as creation of streams and host or device
-    buffers.
-  * Stream: Stream of execution occuring on the device.
-  * Event: A synchronization primitive emitted in a stream to notify other streams that might be
-    blocking."
-=======
    * Driver: Enables enumeration of devices and creation of host buffers.
    * Device: Creates streams and device buffers.
    * Stream: Stream of execution occuring on the device.
    * Event: A synchronization primitive emitted in a stream to notify other
             streams that might be blocking."
->>>>>>> d7556205
   (:require [think.datatype.core :as dtype]
             [clojure.core.matrix :as m]
             [think.resource.core :as resource]))
@@ -61,32 +52,6 @@
   into them.  This means at least PAccess."
   (get-devices [driver]
     "Get a list of devices accessible to the system.")
-<<<<<<< HEAD
-  (set-current-device [impl device]
-    "Set the current device.  In for cuda this sets the current device in thread-specific
-storage so expecting this to work in some thread independent way is a bad assumption.")
-  (get-current-device [impl]
-    "Get the current device from the current thread.")
-  (create-stream [impl]
-    "Create a stream of execution.  Streams are indepenent threads of execution.  They can be
-synchronized with each other and the main thread using events.")
-  (allocate-host-buffer [impl elem-count elem-type]
-    "Allocate a host buffer.  Transfer from host to device requires data first copied into a
-host buffer and then uploaded to a device buffer.")
-  (allocate-device-buffer [impl elem-count elem-type]
-    "Allocate a device buffer.  This is the generic unit of data storage used for computation.")
-  (sub-buffer-impl [impl device-buffer offset length]
-    "Create a sub buffer that shares the backing store with the main buffer.")
-  (allocate-rand-buffer [impl elem-count]
-    "Allocate a buffer used for rands.  Random number generation in general needs a
-divisible-by-2 element count and a floating point buffer (cuda cuRand limitation)")
-  (alias? [impl lhs-dev-buffer rhs-dev-buffer]
-    "Do these two buffers alias each other?  Meaning do they start at the same address
-and overlap completely?")
-  (partially-alias? [impl lhs-dev-buffer rhs-dev-buffer]
-    "Do these two buffers partially alias each other?  Does some sub-range of their
-data overlap?"))
-=======
   (allocate-host-buffer-impl [driver elem-count elem-type options]
     "Allocate a host buffer.  Transfer from host to device requires data first copied into a
 host buffer and then uploaded to a device buffer.
@@ -117,7 +82,6 @@
   (allocate-rand-buffer-impl [device elem-count]
     "Allocate a buffer used for rands.  Random number generation in general needs a divisible-by-2 element count
 and a floating point buffer (cuda cuRand limitation)"))
->>>>>>> d7556205
 
 
 (defprotocol PBuffer
