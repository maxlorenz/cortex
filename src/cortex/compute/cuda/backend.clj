--- conflicted
+++ resolved
@@ -211,22 +211,6 @@
 
 
 (defn backend
-<<<<<<< HEAD
-  ([driver stream datatype]
-   (let [network-functions {:prepare-bernoulli-dropout
-                            (cuda-base/load-float-double-function
-                              "prepare_bernoulli_dropout.fatbin"
-                              "prepare_bernoulli_dropout")
-                            :prepare-gaussian-dropout
-                            (cuda-base/load-float-double-function
-                              "prepare_gaussian_dropout.fatbin"
-                              "prepare_gaussian_dropout")}]
-     (->CudaBackend :cuda driver stream (cudnn-context) datatype network-functions)))
-  ([datatype] (let [driver (cuda-drv/cuda-driver)
-                    stream (drv/create-stream driver)]
-                (backend driver stream datatype)))
-  ([] (backend :double)))
-=======
   [& {:keys [driver device datatype stream]
       :or {datatype :float}}]
   (let [driver (or driver (cuda-drv/driver))
@@ -251,7 +235,6 @@
                (->CudaBackend :cuda device default-stream (cudnn-context) datatype network-functions)))]
         (resource/track (assoc backend :resource-context res-ctx))))))
 
->>>>>>> d7556205
 
 (defn get-cudnn
   ^cudnn$cudnnContext [^CudaBackend network]
@@ -281,36 +264,22 @@
 (extend-type DoublePointer
   PCUDAOptimizeMethod
   (cuda-prepare-bernoulli-dropout! [mult-buffer probability ^FloatPointer rand-buffer elem-count backend]
-<<<<<<< HEAD
-    (cuda-base/launch-linear-kernel (drv/get-stream backend) (backend->fn backend :prepare-bernoulli-dropout :double) elem-count 0
-                                   mult-buffer rand-buffer (double probability) elem-count))
-  (cuda-prepare-gaussian-dropout! [mult-buffer rand-buffer elem-count backend]
-    (cuda-base/launch-linear-kernel (drv/get-stream backend) (backend->fn backend :prepare-gaussian-dropout :double) elem-count 0
-=======
     (cuda-drv/launch-linear-kernel (nn-backend/get-stream)
                                    (backend->fn backend :prepare-bernoulli-dropout :double) elem-count 0
                                    mult-buffer rand-buffer (double probability) elem-count))
   (cuda-prepare-gaussian-dropout! [mult-buffer rand-buffer elem-count backend]
     (cuda-drv/launch-linear-kernel (nn-backend/get-stream)
                                    (backend->fn backend :prepare-gaussian-dropout :double) elem-count 0
->>>>>>> d7556205
                                    mult-buffer rand-buffer elem-count)))
 
 
 (extend-type FloatPointer
   PCUDAOptimizeMethod
   (cuda-prepare-bernoulli-dropout! [mult-buffer probability ^FloatPointer rand-buffer elem-count backend]
-<<<<<<< HEAD
-    (cuda-base/launch-linear-kernel (drv/get-stream backend) (backend->fn backend :prepare-bernoulli-dropout :float) elem-count 0
-                                   mult-buffer rand-buffer (float probability) elem-count))
-  (cuda-prepare-gaussian-dropout! [mult-buffer rand-buffer elem-count backend]
-    (cuda-base/launch-linear-kernel (drv/get-stream backend) (backend->fn backend :prepare-gaussian-dropout :float) elem-count 0
-=======
     (cuda-drv/launch-linear-kernel (nn-backend/get-stream) (backend->fn backend :prepare-bernoulli-dropout :float) elem-count 0
                                    mult-buffer rand-buffer (float probability) elem-count))
   (cuda-prepare-gaussian-dropout! [mult-buffer rand-buffer elem-count backend]
     (cuda-drv/launch-linear-kernel (nn-backend/get-stream) (backend->fn backend :prepare-gaussian-dropout :float) elem-count 0
->>>>>>> d7556205
                                    mult-buffer rand-buffer elem-count)))
 
 
